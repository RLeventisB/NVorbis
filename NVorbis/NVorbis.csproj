--- conflicted
+++ resolved
@@ -12,13 +12,10 @@
     <Version>0.10.0-beta</Version>
     <PackageLicenseUrl></PackageLicenseUrl>
     <PackageProjectUrl>https://github.com/ioctlLR/NVorbis</PackageProjectUrl>
-<<<<<<< HEAD
-    <PackageReleaseNotes>- Rearchitected, nearly a re-write.  Vastly better memory usage, similar performance.
+    <PackageReleaseNotes>Major refactoring and partial re-write.  Memory usage is greatly reduced.
+
 - Beta: Added IVorbisStreamStats backwards compatibility type.
 - Beta: Renamed IVorbisReader.Stats to .StreamStats</PackageReleaseNotes>
-=======
-    <PackageReleaseNotes>Major refactoring and partial re-write.  Memory usage is greatly reduced.
-
 - Polished LightContainerReader from v0.9.0 and made it default for seekable Stream instances.
 - Implemented streaming Ogg reader for non-seekable Stream instances (the container reader will use it automatically).
 - Rewrote stream decoder to remove all extraneous buffering and to simplify it greatly.
@@ -27,7 +24,6 @@
 - Reorganized files to remove redundant prefixes, split out types
 - Removed silly bit tricks for clipping.  Benchmarking showed possibly performance penalties from it.
 </PackageReleaseNotes>
->>>>>>> 59dd4df2
     <PackageTags>ogg vorbis xiph audio c# sound .NET</PackageTags>
     <NeutralLanguage>en</NeutralLanguage>
     <PackageRequireLicenseAcceptance>false</PackageRequireLicenseAcceptance>
