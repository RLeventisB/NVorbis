--- conflicted
+++ resolved
@@ -229,7 +229,6 @@
             VorbisCodebook[] _classMasterbooks;
             VorbisCodebook[][] _subclassBooks;
             int[][] _subclassBookIndex;
-            List<int> y = new List<int>(29); 
 
             static int[] _rangeLookup = { 256, 128, 86, 64 };
             static int[] _yBitsLookup = { 8, 7, 7, 6 };
@@ -343,14 +342,12 @@
                 }
 
                 public int[] Posts;
+                public int PostCount;
             }
 
             internal override PacketData UnpackPacket(DataPacket packet, int blockSize)
             {
                 var data = new PacketData1 { BlockSize = blockSize };
-<<<<<<< HEAD
-                data.Posts = ReadPosts(packet);
-=======
 
                 // hoist ReadPosts to here since that's all we're doing...
                 if (packet.ReadBit())
@@ -393,7 +390,6 @@
                     }
                 }
 
->>>>>>> 40a7242c
                 return data;
             }
 
@@ -404,17 +400,13 @@
 
                 if (data.Posts != null)
                 {
-<<<<<<< HEAD
-                    var stepFlags = UnwrapPosts(data.Posts);
-=======
                     var stepFlags = UnwrapPosts(data);
->>>>>>> 40a7242c
 
                     var n = data.BlockSize / 2;
 
                     var lx = 0;
                     var ly = data.Posts[0] * _multiplier;
-                    for (int i = 1; i < data.Posts.Length; i++)
+                    for (int i = 1; i < data.PostCount; i++)
                     {
                         var idx = _sortIdx[i];
 
@@ -435,84 +427,29 @@
                     {
                         RenderLineMulti(lx, ly, n, ly, residue);
                     }
-                }
-            }
-
-<<<<<<< HEAD
-            //internal override float[] DecodePacket(DataPacket packet, int blockSize)
-            //{
-            //    var posts = ReadPosts(packet);
-            //    if (posts == null) return null;
-
-            //    var stepFlags = UnwrapPosts(posts);
-            //    return ComputeCurve(posts, stepFlags, blockSize);
-            //}
-
-            int[] ReadPosts(DataPacket packet)
-            {
-                if (!packet.ReadBit()) return null;
-
-                try
-                {
-                    y.Clear();
-                    y.Add((int)packet.ReadBits(_yBits));
-                    y.Add((int)packet.ReadBits(_yBits));
-
-                    for (int i = 0; i < _partitionClass.Length; i++)
-                    {
-                        var clsNum = _partitionClass[i];
-                        var cdim = _classDimensions[clsNum];
-                        var cbits = _classSubclasses[clsNum];
-                        var csub = (1 << cbits) - 1;
-                        var cval = 0U;
-                        if (cbits > 0)
-                        {
-                            cval = (uint)_classMasterbooks[clsNum].DecodeScalar(packet);
-                        }
-                        for (int j = 0; j < cdim; j++)
-                        {
-                            var book = _subclassBooks[clsNum][cval & csub];
-                            cval >>= cbits;
-                            if (book != null)
-                            {
-                                y.Add((int)book.DecodeScalar(packet));
-                            }
-                            else
-                            {
-                                y.Add(0);
-                            }
-                        }
-                    }
-
-                    return y.ToArray();
-                }
-                catch (EndOfStreamException)
-                {
-                    return null;
-                }
-            }
-
-            bool[] UnwrapPosts(int[] posts)
-=======
+
+                    ACache.Return(ref data.Posts);
+                }
+            }
+
             bool[] UnwrapPosts(PacketData1 data)
->>>>>>> 40a7242c
-            {
-                var stepFlags = ACache.Get<bool>(posts.Length, false);// new bool[posts.Length];
+            {
+                var stepFlags = ACache.Get<bool>(data.PostCount, false);
                 stepFlags[0] = true;
                 stepFlags[1] = true;
 
-                var finalY = ACache.Get<int>(posts.Length);// new int[posts.Length];
-                finalY[0] = posts[0];
-                finalY[1] = posts[1];
-
-                for (int i = 2; i < posts.Length; i++)
+                var finalY = ACache.Get<int>(data.PostCount);
+                finalY[0] = data.Posts[0];
+                finalY[1] = data.Posts[1];
+
+                for (int i = 2; i < data.PostCount; i++)
                 {
                     var lowOfs = _lNeigh[i];
                     var highOfs = _hNeigh[i];
 
                     var predicted = RenderPoint(_xList[lowOfs], finalY[lowOfs], _xList[highOfs], finalY[highOfs], _xList[i]);
-                    
-                    var val = posts[i];
+
+                    var val = data.Posts[i];
                     var highroom = _range - predicted;
                     var lowroom = predicted;
                     int room;
@@ -562,48 +499,15 @@
                     }
                 }
 
-                for (int i = 0; i < posts.Length; i++)
-                {
-                    posts[i] = finalY[i];
+                for (int i = 0; i < data.PostCount; i++)
+                {
+                    data.Posts[i] = finalY[i];
                 }
 
                 ACache.Return(ref finalY);
 
                 return stepFlags;
             }
-
-            //float[] ComputeCurve(int[] y, bool[] stepFlags, int blockSize)
-            //{
-            //    var n = blockSize / 2;
-
-            //    var floor = ACache.Get<float>(blockSize, false);
-
-            //    var lx = 0;
-            //    var ly = y[0] * _multiplier;
-            //    for (int i = 1; i < y.Length; i++)
-            //    {
-            //        var idx = _sortIdx[i];
-
-            //        if (stepFlags[idx])
-            //        {
-            //            var hx = _xList[idx];
-            //            var hy = y[idx] * _multiplier;
-            //            if (lx < n) RenderLine(lx, ly, Math.Min(hx, n), hy, floor);
-            //            lx = hx;
-            //            ly = hy;
-            //        }
-            //        if (lx >= n) break;
-            //    }
-
-            //    ACache.Return(ref stepFlags);
-
-            //    if (lx < n)
-            //    {
-            //        RenderLine(lx, ly, n, ly, floor);
-            //    }
-
-            //    return floor;
-            //}
 
             int RenderPoint(int x0, int y0, int x1, int y1, int X)
             {
@@ -621,33 +525,6 @@
                     return y0 + off;
                 }
             }
-
-            //void RenderLine(int x0, int y0, int x1, int y1, float[] v)
-            //{
-            //    var dy = y1 - y0;
-            //    var adx = x1 - x0;
-            //    var ady = Math.Abs(dy);
-            //    var sy = 1 - (((dy >> 31) & 1) * 2);
-            //    var b = dy / adx;
-            //    var x = x0;
-            //    var y = y0;
-            //    var err = -adx;
-                
-            //    v[x0] = inverse_dB_table[y0];
-            //    ady -= Math.Abs(b) * adx;
-                
-            //    while (++x < x1)
-            //    {
-            //        y += b;
-            //        err += ady;
-            //        if (err >= 0)
-            //        {
-            //            err -= adx;
-            //            y += sy;
-            //        }
-            //        v[x] = inverse_dB_table[y];
-            //    }
-            //}
 
             void RenderLineMulti(int x0, int y0, int x1, int y1, float[] v)
             {
